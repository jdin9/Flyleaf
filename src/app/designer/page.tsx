"use client";

import { useEffect, useMemo, useRef, useState } from "react";

type BookFormState = {
  id: number;
  label: string;
  heightCm: number;
  spineWidthCm: number;
  color: string;
};

type BookRect = {
  id: number;
  label: string;
  widthMm: number;
  heightMm: number;
  xMm: number;
  yMm: number;
  color: string;
};

type StackMetrics = {
  totalWidthMm: number;
  maxHeightMm: number;
  minHeightMm: number;
  requiredWidthMm: number;
  requiredHeightMm: number;
  collectionWidthCm: number;
  fitsOnTabloid: boolean;
};

type StackLayout = {
  metrics: StackMetrics;
  rects: BookRect[];
};

const CM_TO_MM = 10;
const GAP_MM = 2;
const CLEARANCE_SIDE_MM = 10;
const CLEARANCE_TOP_MM = 2;
const CLEARANCE_BOTTOM_MM = 2;
const ART_SAFE_MARGIN_SIDE_MM = 10;
const ART_SAFE_MARGIN_VERTICAL_MM = 2;
const TABLOID_WIDTH_MM = 17 * 25.4;
const TABLOID_HEIGHT_MM = 11 * 25.4;
const PREVIEW_SCALE = 2; // pixels per millimetre for the preview canvas.
const DEFAULT_ARTWORK_SRC = "/desert-sunrise-plateau.svg";

const DEFAULT_BOOKS: BookFormState[] = [
  { id: 1, label: "Book 1", heightCm: 23.5, spineWidthCm: 4.25, color: "#2563eb" },
  { id: 2, label: "Book 2", heightCm: 23.5, spineWidthCm: 4, color: "#10b981" },
  { id: 3, label: "Book 3", heightCm: 23.5, spineWidthCm: 4.75, color: "#f97316" },
  { id: 4, label: "Book 4", heightCm: 23.5, spineWidthCm: 2.25, color: "#6366f1" },
];

const FONT_OPTIONS = [
  { label: "Inter", value: "'Inter', -apple-system, BlinkMacSystemFont, 'Segoe UI', sans-serif" },
  { label: "Playfair Display", value: "'Playfair Display', 'Times New Roman', serif" },
  { label: "Crimson Text", value: "'Crimson Text', Georgia, serif" },
  { label: "Montserrat", value: "'Montserrat', 'Helvetica Neue', sans-serif" },
  { label: "Libre Baskerville", value: "'Libre Baskerville', 'Times New Roman', serif" },
] as const;

/**
 * Converts a numeric value in centimetres to millimetres so geometry rules can share a consistent unit.
 */
function cmToMm(valueCm: number): number {
  return valueCm * CM_TO_MM;
}

/**
 * Calculates stack metrics and per-book rectangles for the preview canvas while enforcing gap and clearance rules.
 */
function computeStackLayout(books: BookFormState[]): StackLayout {
  const heightsMm = books.map((book) => cmToMm(book.heightCm));
  const widthsMm = books.map((book) => cmToMm(book.spineWidthCm));
  const maxHeightMm = heightsMm.length ? Math.max(...heightsMm) : 0;
  const minHeightMm = heightsMm.length ? Math.min(...heightsMm) : 0;
  const totalWidthMm = widthsMm.reduce((acc, width, index) => {
    const gap = index === 0 ? 0 : GAP_MM;
    return acc + width + gap;
  }, 0);

  const rects: BookRect[] = [];
  let cursorMm = CLEARANCE_SIDE_MM;
  books.forEach((book, index) => {
    const widthMm = cmToMm(book.spineWidthCm);
    const heightMm = cmToMm(book.heightCm);
    if (index > 0) {
      cursorMm += GAP_MM;
    }
    const xMm = cursorMm;
    const yMm = CLEARANCE_TOP_MM + (maxHeightMm - heightMm);
    rects.push({
      id: book.id,
      label: book.label,
      widthMm,
      heightMm,
      xMm,
      yMm,
      color: book.color,
    });
    cursorMm += widthMm;
  });

  const requiredWidthMm = totalWidthMm + CLEARANCE_SIDE_MM * 2;
  const requiredHeightMm = maxHeightMm + CLEARANCE_TOP_MM + CLEARANCE_BOTTOM_MM;
  const fitsOnTabloid = requiredWidthMm <= TABLOID_WIDTH_MM && requiredHeightMm <= TABLOID_HEIGHT_MM;

  return {
    metrics: {
      totalWidthMm,
      maxHeightMm,
      minHeightMm,
      requiredWidthMm,
      requiredHeightMm,
      collectionWidthCm: totalWidthMm / CM_TO_MM,
      fitsOnTabloid,
    },
    rects,
  };
}

const DEFAULT_LAYOUT = computeStackLayout(DEFAULT_BOOKS);

function formatMillimetres(valueMm: number): string {
  return `${(valueMm / CM_TO_MM).toFixed(1)} cm`;
}

function formatClearanceSummary(metrics: StackMetrics): string {
  const widthCm = (metrics.requiredWidthMm / CM_TO_MM).toFixed(2);
  const heightCm = (metrics.requiredHeightMm / CM_TO_MM).toFixed(2);
  return `${widthCm} cm × ${heightCm} cm required including clearances`;
}

function clamp(value: number, min: number, max: number): number {
  return Math.min(Math.max(value, min), max);
}

type ArtworkDimensionsMm = {
  widthMm: number;
  heightMm: number;
};

function computeArtworkBounds(metrics: StackMetrics, artworkDimensions: ArtworkDimensionsMm) {
  const safeWidthMm = metrics.totalWidthMm + ART_SAFE_MARGIN_SIDE_MM * 2;
  const safeHeightMm = metrics.maxHeightMm + ART_SAFE_MARGIN_VERTICAL_MM * 2;
  const fallbackWidthMm = metrics.requiredWidthMm || safeWidthMm;
  const fallbackHeightMm = metrics.requiredHeightMm || safeHeightMm;
  const baseWidthMm = artworkDimensions.widthMm || fallbackWidthMm;
  const baseHeightMm = artworkDimensions.heightMm || fallbackHeightMm;
  const minZoomRaw = Math.max(safeWidthMm / baseWidthMm, safeHeightMm / baseHeightMm);
  const minZoom = Number.isFinite(minZoomRaw) && minZoomRaw > 0 ? minZoomRaw : 1;

  return {
    safeWidthMm,
    safeHeightMm,
    containerWidthMm: metrics.requiredWidthMm,
    containerHeightMm: metrics.requiredHeightMm,
    minZoom,
  } as const;
}

function computeOffsetLimits(
  bounds: ReturnType<typeof computeArtworkBounds>,
  artworkDimensions: ArtworkDimensionsMm,
  zoom: number,
) {
  const baseWidthMm = artworkDimensions.widthMm || bounds.safeWidthMm;
  const baseHeightMm = artworkDimensions.heightMm || bounds.safeHeightMm;
  const artWidthMm = baseWidthMm * zoom;
  const artHeightMm = baseHeightMm * zoom;
  const horizontalRoomMm = Math.max((artWidthMm - bounds.safeWidthMm) / 2, 0);
  const verticalRoomMm = Math.max((artHeightMm - bounds.safeHeightMm) / 2, 0);

  return {
    minX: -horizontalRoomMm,
    maxX: horizontalRoomMm,
    minY: -verticalRoomMm,
    maxY: verticalRoomMm,
  } as const;
}

export default function DesignerPage() {
  const [books, setBooks] = useState<BookFormState[]>(DEFAULT_BOOKS);
  const [nextId, setNextId] = useState<number>(DEFAULT_BOOKS.length + 1);
  const [artOffsetMm, setArtOffsetMm] = useState<{ x: number; y: number }>({ x: 0, y: 0 });
  const [artZoom, setArtZoom] = useState<number>(1);
  const [artworkSrc, setArtworkSrc] = useState<string>(DEFAULT_ARTWORK_SRC);
  const pendingFileReaderRef = useRef<FileReader | null>(null);
  const artworkObjectUrlRef = useRef<string | null>(null);
  const [uploadedArtwork, setUploadedArtwork] = useState<{ file: File; dataUrl: string } | null>(null);
  const [uploadError, setUploadError] = useState<string | null>(null);
  const [hasManualZoom, setHasManualZoom] = useState<boolean>(false);
  const [hasManualOffset, setHasManualOffset] = useState<boolean>(false);
  const [showLargeText, setShowLargeText] = useState<boolean>(false);
  const [largeText, setLargeText] = useState<string>("Collection Title");
  const [largeTextFont, setLargeTextFont] = useState<string>(FONT_OPTIONS[0]?.value ?? "sans-serif");
  const [largeTextSizePx, setLargeTextSizePx] = useState<number>(72);
  const [artworkDimensionsMm, setArtworkDimensionsMm] = useState<ArtworkDimensionsMm>({
    widthMm: DEFAULT_LAYOUT.metrics.requiredWidthMm,
    heightMm: DEFAULT_LAYOUT.metrics.requiredHeightMm,
  });
  const pdfPreview = useMemo<{ pdfUrl: string | null; pageImages: string[] } | null>(() => {
    if (!artworkSrc) {
      return null;
    }

    const previewSource = uploadedArtwork?.dataUrl ?? artworkSrc;

    return {
      pdfUrl: uploadedArtwork?.dataUrl ?? null,
      pageImages: [previewSource],
    };
  }, [artworkSrc, uploadedArtwork]);
  const isGeneratingPdf = false;
  const layout = useMemo(() => computeStackLayout(books), [books]);
  const artworkBounds = useMemo(
    () => computeArtworkBounds(layout.metrics, artworkDimensionsMm),
    [layout.metrics, artworkDimensionsMm],
  );
  const offsetLimits = useMemo(
    () => computeOffsetLimits(artworkBounds, artworkDimensionsMm, artZoom),
    [artworkBounds, artworkDimensionsMm, artZoom],
  );
  const maxLargeTextSizePx = useMemo(() => {
    const availableHeightPx = layout.metrics.minHeightMm * PREVIEW_SCALE;
    return availableHeightPx > 0 ? Math.max(24, availableHeightPx * 0.8) : 72;
  }, [layout.metrics.minHeightMm]);

  useEffect(() => {
    return () => {
      pendingFileReaderRef.current?.abort();
      if (artworkObjectUrlRef.current) {
        URL.revokeObjectURL(artworkObjectUrlRef.current);
        artworkObjectUrlRef.current = null;
      }
    };
  }, []);

  useEffect(() => {
    let isCancelled = false;
    const image = new Image();
    image.decoding = "async";
    image.onload = () => {
      if (isCancelled) {
        return;
      }
      const width = image.naturalWidth || DEFAULT_LAYOUT.metrics.requiredWidthMm * PREVIEW_SCALE;
      const height = image.naturalHeight || DEFAULT_LAYOUT.metrics.requiredHeightMm * PREVIEW_SCALE;
      setArtworkDimensionsMm({
        widthMm: width / PREVIEW_SCALE,
        heightMm: height / PREVIEW_SCALE,
      });
    };
    image.src = artworkSrc;

    return () => {
      isCancelled = true;
    };
  }, [artworkSrc]);

  useEffect(() => {
    setArtZoom((current) => {
      const desiredZoom = hasManualZoom && current >= artworkBounds.minZoom ? current : artworkBounds.minZoom;
      return current === desiredZoom ? current : desiredZoom;
    });
  }, [artworkBounds.minZoom, hasManualZoom]);

  useEffect(() => {
    setArtOffsetMm((current) => {
      const clamped = {
        x: clamp(current.x, offsetLimits.minX, offsetLimits.maxX),
        y: clamp(current.y, offsetLimits.minY, offsetLimits.maxY),
      } as const;
      if (hasManualOffset) {
        return clamped;
      }
      const centered = {
        x: clamp(0, offsetLimits.minX, offsetLimits.maxX),
        y: clamp(0, offsetLimits.minY, offsetLimits.maxY),
      } as const;
      return clamped.x === centered.x && clamped.y === centered.y ? clamped : centered;
    });
  }, [offsetLimits, hasManualOffset]);

  useEffect(() => {
    setLargeTextSizePx((current) => clamp(current, 24, maxLargeTextSizePx));
  }, [maxLargeTextSizePx]);

  const handleUpdateBook = (id: number, key: keyof BookFormState, value: string) => {
    setBooks((current) =>
      current.map((book) =>
        book.id === id
          ? {
              ...book,
              [key]: key === "label" || key === "color" ? value : Number(value),
            }
          : book,
      ),
    );
  };

  const handleAddBook = () => {
    setBooks((current) => [
      ...current,
      {
        id: nextId,
        label: `Book ${nextId}`,
        heightCm: current[current.length - 1]?.heightCm ?? 22,
        spineWidthCm: 3.5,
        color: "#0ea5e9",
      },
    ]);
    setNextId((value) => value + 1);
  };

  const handleRemoveBook = (id: number) => {
    setBooks((current) => (current.length > 1 ? current.filter((book) => book.id !== id) : current));
  };

  const artWrapperStyle = {
    transform: `translate(-50%, -50%) translate(${artOffsetMm.x * PREVIEW_SCALE}px, ${artOffsetMm.y * PREVIEW_SCALE}px)`,
  } as const;

  const artImageStyle = {
    width: artworkDimensionsMm.widthMm * PREVIEW_SCALE,
    height: artworkDimensionsMm.heightMm * PREVIEW_SCALE,
    transform: `translate(-50%, -50%) scale(${artZoom})`,
    transformOrigin: "center",
  } as const;

  const largeTextWrapperStyle = useMemo(() => {
    const availableWidthPx = layout.metrics.totalWidthMm * PREVIEW_SCALE;
    const topOffsetMm = CLEARANCE_TOP_MM + (layout.metrics.maxHeightMm - layout.metrics.minHeightMm) / 2;
    const topPx = topOffsetMm * PREVIEW_SCALE;
    return {
      left: CLEARANCE_SIDE_MM * PREVIEW_SCALE,
      top: topPx,
      width: availableWidthPx,
      height: layout.metrics.minHeightMm * PREVIEW_SCALE,
      fontFamily: largeTextFont,
      fontSize: `${largeTextSizePx}px`,
    } as const;
  }, [largeTextFont, largeTextSizePx, layout.metrics.maxHeightMm, layout.metrics.minHeightMm, layout.metrics.totalWidthMm]);

  return (
    <main className="flex min-h-screen flex-col gap-12 bg-slate-50 px-6 pb-20 pt-16">
      <header className="mx-auto w-full max-w-6xl">
        <p className="text-sm font-medium uppercase tracking-wide text-brand">Design workspace</p>
        <h1 className="mt-2 text-4xl font-semibold text-slate-900">Interactive spine designer prototype</h1>
        <p className="mt-3 max-w-3xl text-lg leading-relaxed text-slate-600">
          Configure book spines, preview clearances, and test artwork positioning. Geometry stays local for
          now so we can iterate quickly before wiring server persistence or PDF export.
        </p>
      </header>

      <section className="mx-auto grid w-full max-w-6xl gap-8 lg:grid-cols-[360px_minmax(0,1fr)]">
        <aside className="flex flex-col gap-6 rounded-3xl border border-slate-200 bg-white p-6 shadow-sm">
          <div>
            <h2 className="text-xl font-semibold text-slate-900">Book stack</h2>
            <p className="mt-1 text-sm text-slate-500">
              Enter heights and spine widths in centimetres. We keep a fixed 2&nbsp;mm gap between each
              spine to match production rules.
            </p>
          </div>

          <div className="flex flex-col gap-4">
            {books.map((book) => (
              <div key={book.id} className="rounded-2xl border border-slate-200 bg-slate-50/70 p-4">
                <div className="flex items-center justify-between">
                  <input
                    className="w-1/2 rounded-lg border border-slate-300 bg-white px-3 py-2 text-sm font-medium text-slate-900"
                    value={book.label}
                    onChange={(event) => handleUpdateBook(book.id, "label", event.target.value)}
                  />
                  <button
                    type="button"
                    onClick={() => handleRemoveBook(book.id)}
                    className="rounded-md px-2 py-1 text-xs font-semibold text-rose-600 transition hover:bg-rose-50"
                    disabled={books.length === 1}
                  >
                    Remove
                  </button>
                </div>

                <div className="mt-3 grid grid-cols-2 gap-3 text-sm">
                  <label className="flex flex-col gap-1">
                    <span className="text-xs font-medium uppercase tracking-wide text-slate-500">Height</span>
                    <input
                      type="number"
                      min={10}
                      max={26}
                      step={0.1}
                      value={book.heightCm}
                      onChange={(event) => handleUpdateBook(book.id, "heightCm", event.target.value)}
                      className="rounded-lg border border-slate-300 px-3 py-2 text-slate-900"
                    />
                  </label>
                  <label className="flex flex-col gap-1">
                    <span className="text-xs font-medium uppercase tracking-wide text-slate-500">Spine width</span>
                    <input
                      type="number"
                      min={0.3}
                      step={0.05}
                      value={book.spineWidthCm}
                      onChange={(event) => handleUpdateBook(book.id, "spineWidthCm", event.target.value)}
                      className="rounded-lg border border-slate-300 px-3 py-2 text-slate-900"
                    />
                  </label>
                  <label className="col-span-2 flex flex-col gap-1">
                    <span className="text-xs font-medium uppercase tracking-wide text-slate-500">Colour swatch</span>
                    <input
                      type="color"
                      value={book.color}
                      onChange={(event) => handleUpdateBook(book.id, "color", event.target.value)}
                      className="h-10 w-full rounded-lg border border-slate-300"
                      aria-label={`${book.label} colour`}
                    />
                  </label>
                </div>
              </div>
            ))}
          </div>

          <button
            type="button"
            onClick={handleAddBook}
            className="inline-flex items-center justify-center rounded-xl bg-brand px-4 py-2 text-sm font-semibold text-white shadow-sm transition hover:bg-brand/90"
          >
            Add another book
          </button>

          <div className="rounded-2xl border border-slate-200 bg-slate-50/70 p-4 text-sm text-slate-600">
            <p>
              <span className="font-semibold text-slate-900">Collection width:</span> {layout.metrics.collectionWidthCm.toFixed(2)} cm
            </p>
            <p className="mt-1">Gap between books: 2 mm (fixed)</p>
            <p className="mt-1">Top clearance: 2 mm • Bottom clearance: 2 mm • Side clearance: 10 mm</p>
          </div>
        </aside>

        <div className="flex flex-col gap-6">
          <section className="rounded-3xl border border-slate-200 bg-white p-6 shadow-sm">
            <header className="flex flex-wrap items-end justify-between gap-4">
              <div>
                <h2 className="text-xl font-semibold text-slate-900">Artwork alignment</h2>
                <p className="text-sm text-slate-500">Adjust offsets to keep the design centred within safety margins.</p>
              </div>
              <div className="flex gap-3 text-xs text-slate-600">
                <div className="rounded-lg bg-slate-100 px-3 py-2">
                  <p className="font-semibold text-slate-900">{formatClearanceSummary(layout.metrics)}</p>
                  <p className="mt-1 text-[11px] uppercase tracking-wide">
                    {layout.metrics.fitsOnTabloid ? "Fits 11×17 in sheet" : "Exceeds 11×17 in sheet"}
                  </p>
                </div>
              </div>
            </header>

            <div className="mt-6 grid gap-5 md:grid-cols-3">
              <label className="flex flex-col gap-1 text-sm md:col-span-3">
                <span className="text-xs font-semibold uppercase tracking-wide text-slate-500">Artwork image</span>
                <input
                  type="file"
                  accept="image/*"
                  onClick={(event) => {
                    // Reset the native value so selecting the same file again still triggers a change event
                    event.currentTarget.value = "";
                  }}
                  onChange={(event) => {
                    const file = event.target.files?.[0];
                    if (!file) {
                      return;
                    }
                    if (file.type && !file.type.startsWith("image/")) {
                      setUploadError("Please choose an image file (PNG, JPG, or similar).");
                      setUploadedArtwork(null);
                      return;
                    }

                    setUploadError(null);

                    const previousArtwork = uploadedArtwork;
<<<<<<< HEAD
                    const previousArtworkSrc = artworkSrc;
=======
                    const previousPreviewUrl = artworkObjectUrlRef.current;
                    const previousArtworkSrc = artworkSrc;
                    const nextPreviewUrl = URL.createObjectURL(file);

                    artworkObjectUrlRef.current = nextPreviewUrl;
                    setArtworkSrc(nextPreviewUrl);
>>>>>>> b839ea70

                    if (pendingFileReaderRef.current) {
                      pendingFileReaderRef.current.abort();
                    }

                    const reader = new FileReader();
                    pendingFileReaderRef.current = reader;

                    reader.onload = () => {
                      pendingFileReaderRef.current = null;
                      const result = reader.result;
                      if (typeof result !== "string") {
                        setUploadError("We couldn't read that image. Please try another file.");
                        setUploadedArtwork(previousArtwork ?? null);
                        setArtworkSrc(previousArtworkSrc);
<<<<<<< HEAD
                        return;
                      }

=======
                        artworkObjectUrlRef.current = previousPreviewUrl ?? null;
                        URL.revokeObjectURL(nextPreviewUrl);
                        return;
                      }

                      if (previousPreviewUrl && previousPreviewUrl !== nextPreviewUrl) {
                        URL.revokeObjectURL(previousPreviewUrl);
                      }

>>>>>>> b839ea70
                      setUploadedArtwork({ file, dataUrl: result });
                      setArtOffsetMm({ x: 0, y: 0 });
                      setArtZoom(1);
                      setHasManualOffset(false);
                      setHasManualZoom(false);
                      setArtworkSrc(result);
<<<<<<< HEAD
=======

                      if (artworkObjectUrlRef.current === nextPreviewUrl) {
                        artworkObjectUrlRef.current = null;
                      }
                      URL.revokeObjectURL(nextPreviewUrl);
>>>>>>> b839ea70
                    };

                    reader.onerror = () => {
                      pendingFileReaderRef.current = null;
                      setUploadError("We couldn't read that image. Please try another file.");
                      setUploadedArtwork(previousArtwork ?? null);
                      setArtworkSrc(previousArtworkSrc);
<<<<<<< HEAD
=======
                      artworkObjectUrlRef.current = previousPreviewUrl ?? null;
                      URL.revokeObjectURL(nextPreviewUrl);
>>>>>>> b839ea70
                    };

                    reader.readAsDataURL(file);
                  }}
                  className="rounded-lg border border-slate-300 px-3 py-2 text-xs text-slate-600 file:mr-4 file:rounded-md file:border-0 file:bg-brand/10 file:px-4 file:py-2 file:text-sm file:font-semibold file:text-brand"
                />
                <span className={uploadError ? "text-xs font-medium text-rose-600" : "text-xs text-slate-500"}>
                  {uploadError
                    ? uploadError
                    : uploadedArtwork
                      ? `Using ${uploadedArtwork.file.name} for the live and PDF previews.`
                      : "Upload an image to replace the default artwork."}
                </span>
              </label>
              <label className="flex flex-col gap-1 text-sm">
                <span className="text-xs font-semibold uppercase tracking-wide text-slate-500">Horizontal offset (mm)</span>
                <input
                  type="range"
                  min={offsetLimits.minX}
                  max={offsetLimits.maxX}
                  step={0.5}
                  value={artOffsetMm.x}
                  onChange={(event) => {
                    const value = Number(event.target.value);
                    setArtOffsetMm((prev) => ({
                      ...prev,
                      x: clamp(value, offsetLimits.minX, offsetLimits.maxX),
                    }));
                    setHasManualOffset(true);
                  }}
                />
                <span className="text-xs text-slate-500">{artOffsetMm.x.toFixed(1)} mm</span>
              </label>
              <label className="flex flex-col gap-1 text-sm">
                <span className="text-xs font-semibold uppercase tracking-wide text-slate-500">Vertical offset (mm)</span>
                <input
                  type="range"
                  min={offsetLimits.minY}
                  max={offsetLimits.maxY}
                  step={0.5}
                  value={artOffsetMm.y}
                  onChange={(event) => {
                    const value = Number(event.target.value);
                    setArtOffsetMm((prev) => ({
                      ...prev,
                      y: clamp(value, offsetLimits.minY, offsetLimits.maxY),
                    }));
                    setHasManualOffset(true);
                  }}
                />
                <span className="text-xs text-slate-500">{artOffsetMm.y.toFixed(1)} mm</span>
              </label>
              <label className="flex flex-col gap-1 text-sm">
                <span className="text-xs font-semibold uppercase tracking-wide text-slate-500">Zoom</span>
                <input
                  type="range"
                  min={artworkBounds.minZoom}
                  max={1.25}
                  step={0.01}
                  value={artZoom}
                  onChange={(event) => {
                    const value = Number(event.target.value);
                    setHasManualZoom(true);
                    setArtZoom(value < artworkBounds.minZoom ? artworkBounds.minZoom : value);
                  }}
                />
                <span className="text-xs text-slate-500">{(artZoom * 100).toFixed(0)}%</span>
              </label>
            </div>
          </section>

          <section className="rounded-3xl border border-slate-200 bg-white p-6 shadow-sm">
            <header className="flex flex-wrap items-end justify-between gap-4">
              <div>
                <h2 className="text-xl font-semibold text-slate-900">Large spine text</h2>
                <p className="text-sm text-slate-500">Overlay a title across the full stack without leaving the spine bounds.</p>
              </div>
              <label className="flex items-center gap-2 text-sm font-medium text-slate-700">
                <input
                  type="checkbox"
                  checked={showLargeText}
                  onChange={(event) => setShowLargeText(event.target.checked)}
                  className="h-4 w-4 rounded border-slate-300 text-brand focus:ring-brand"
                />
                Enable large text
              </label>
            </header>

            <div className="mt-6 grid gap-5 md:grid-cols-3">
              <label className="md:col-span-3 flex flex-col gap-1 text-sm">
                <span className="text-xs font-semibold uppercase tracking-wide text-slate-500">Text</span>
                <textarea
                  value={largeText}
                  onChange={(event) => setLargeText(event.target.value)}
                  placeholder="Enter collection title"
                  rows={3}
                  className="rounded-lg border border-slate-300 px-3 py-2 text-sm text-slate-900 focus:border-brand focus:outline-none focus:ring-2 focus:ring-brand/20"
                  disabled={!showLargeText}
                />
              </label>
              <label className="flex flex-col gap-1 text-sm">
                <span className="text-xs font-semibold uppercase tracking-wide text-slate-500">Font family</span>
                <select
                  value={largeTextFont}
                  onChange={(event) => setLargeTextFont(event.target.value)}
                  className="rounded-lg border border-slate-300 px-3 py-2 text-sm text-slate-900 focus:border-brand focus:outline-none focus:ring-2 focus:ring-brand/20"
                  disabled={!showLargeText}
                >
                  {FONT_OPTIONS.map((option) => (
                    <option key={option.label} value={option.value} style={{ fontFamily: option.value }}>
                      {option.label}
                    </option>
                  ))}
                </select>
              </label>
              <label className="flex flex-col gap-1 text-sm">
                <span className="text-xs font-semibold uppercase tracking-wide text-slate-500">Font size (px)</span>
                <input
                  type="range"
                  min={24}
                  max={maxLargeTextSizePx}
                  step={1}
                  value={largeTextSizePx}
                  onChange={(event) => setLargeTextSizePx(Number(event.target.value))}
                  disabled={!showLargeText}
                />
                <span className="text-xs text-slate-500">{Math.round(largeTextSizePx)} px</span>
              </label>
            </div>
          </section>

          <section className="rounded-3xl border border-slate-200 bg-white p-6 shadow-sm">
            <div className="flex items-center justify-between">
              <h2 className="text-xl font-semibold text-slate-900">Live preview</h2>
              <p className="text-xs uppercase tracking-wide text-slate-500">Scaled mockup • watermark for sample only</p>
            </div>

            <div className="mt-4 max-h-[520px] overflow-auto rounded-2xl border border-slate-200 bg-slate-100 p-4">
              <div
                className="relative overflow-hidden rounded-xl border border-slate-300 bg-slate-50"
                style={{
                  width: layout.metrics.requiredWidthMm * PREVIEW_SCALE,
                  height: layout.metrics.requiredHeightMm * PREVIEW_SCALE,
                }}
              >
                <div className="pointer-events-none absolute inset-0 z-0 overflow-hidden opacity-90">
                  <div
                    className="absolute left-1/2 top-1/2"
                    style={artWrapperStyle}
                  >
                    {/* eslint-disable-next-line @next/next/no-img-element */}
                    <img
                      src={artworkSrc}
                      alt="Uploaded artwork background"
                      className="pointer-events-none absolute left-1/2 top-1/2 select-none"
                      style={artImageStyle}
                    />
                  </div>
                </div>

                <div className="pointer-events-none absolute inset-0 z-10 flex items-center justify-center text-5xl font-black tracking-[1em] text-slate-800/10">
                  SAMPLE
                </div>

                {showLargeText && largeText.trim().length > 0 ? (
                  <div
                    className="pointer-events-none absolute z-20 flex items-center justify-center text-center text-white drop-shadow-[0_1px_6px_rgba(15,23,42,0.35)]"
                    style={largeTextWrapperStyle}
                  >
                    <span className="w-[92%] whitespace-pre-wrap break-words text-slate-50" style={{ lineHeight: 1.1 }}>
                      {largeText}
                    </span>
                  </div>
                ) : null}

                {layout.rects.map((rect) => (
                  <div
                    key={rect.id}
                    className="absolute z-30 rounded-md border shadow-sm"
                    style={{
                      width: rect.widthMm * PREVIEW_SCALE,
                      height: rect.heightMm * PREVIEW_SCALE,
                      transform: `translate(${rect.xMm * PREVIEW_SCALE}px, ${rect.yMm * PREVIEW_SCALE}px)`,
                      borderColor: rect.color,
                      backgroundColor: "transparent",
                    }}
                  >
                    <div className="pointer-events-none absolute bottom-2 left-1/2 w-[90%] -translate-x-1/2 rounded bg-white/80 px-2 py-1 text-center text-[10px] font-semibold uppercase tracking-wide text-slate-700">
                      {rect.label}
                    </div>
                  </div>
                ))}
              </div>
            </div>

            <dl className="mt-4 grid gap-3 text-sm text-slate-600 sm:grid-cols-3">
              <div>
                <dt className="text-xs uppercase tracking-wide text-slate-500">Total width (spines)</dt>
                <dd className="font-medium text-slate-900">{formatMillimetres(layout.metrics.totalWidthMm)}</dd>
              </div>
              <div>
                <dt className="text-xs uppercase tracking-wide text-slate-500">Tallest book</dt>
                <dd className="font-medium text-slate-900">{formatMillimetres(layout.metrics.maxHeightMm)}</dd>
              </div>
              <div>
                <dt className="text-xs uppercase tracking-wide text-slate-500">11×17 in check</dt>
                <dd className="font-medium text-slate-900">
                  {layout.metrics.fitsOnTabloid ? "Within bounds" : "Needs larger sheet"}
                </dd>
              </div>
            </dl>
          </section>

          <section className="rounded-3xl border border-slate-200 bg-white p-6 shadow-sm">
            <header className="flex flex-wrap items-center justify-between gap-4">
              <div>
                <h2 className="text-xl font-semibold text-slate-900">PDF layout preview</h2>
                <p className="text-sm text-slate-500">11×17 in sheet centred on the stack with live artwork alignment.</p>
              </div>
              {pdfPreview?.pdfUrl ? (
                <a
                  href={pdfPreview.pdfUrl}
                  download="flyleaf-mockup.pdf"
                  className="inline-flex items-center rounded-lg border border-brand px-3 py-2 text-sm font-semibold text-brand transition hover:bg-brand/10"
                >
                  Download PDF
                </a>
              ) : null}
            </header>

            <p className="mt-4 text-sm text-slate-600">
              The preview updates automatically whenever you tweak books, text, or artwork positioning above.
            </p>

            <div className="mt-4 space-y-4">
              {pdfPreview ? (
                pdfPreview.pageImages.length > 0 ? (
                  <div className="space-y-6">
                    {pdfPreview.pageImages.map((imageUrl, index) => (
                      <figure
                        key={`${imageUrl}-${index}`}
                        className="overflow-hidden rounded-2xl border border-slate-200 bg-slate-100"
                      >
                        {/* eslint-disable-next-line @next/next/no-img-element */}
                        <img src={imageUrl} alt={`PDF page ${index + 1}`} className="block w-full" />
                        <figcaption className="border-t border-slate-200 bg-white px-4 py-2 text-xs font-medium uppercase tracking-wide text-slate-500">
                          Page {index + 1}
                        </figcaption>
                      </figure>
                    ))}
                  </div>
                ) : (
                  <div className="flex flex-col items-center justify-center rounded-2xl border border-dashed border-slate-300 bg-slate-100/70 py-16 text-center text-sm text-slate-500">
                    PDF preview will appear once at least one spine is defined.
                  </div>
                )
              ) : (
                <div className="flex flex-col items-center justify-center rounded-2xl border border-dashed border-slate-300 bg-slate-100/70 py-16 text-center text-sm text-slate-500">
                  {isGeneratingPdf ? "Generating PDF preview…" : "PDF preview will appear once the artwork is ready."}
                </div>
              )}
              {isGeneratingPdf ? (
                <p className="text-xs font-medium uppercase tracking-wide text-slate-500">Rendering latest layout…</p>
              ) : (
                <p className="text-xs font-medium uppercase tracking-wide text-slate-500">Latest layout ready</p>
              )}
            </div>
          </section>
        </div>
      </section>
    </main>
  );
}<|MERGE_RESOLUTION|>--- conflicted
+++ resolved
@@ -482,16 +482,7 @@
                     setUploadError(null);
 
                     const previousArtwork = uploadedArtwork;
-<<<<<<< HEAD
                     const previousArtworkSrc = artworkSrc;
-=======
-                    const previousPreviewUrl = artworkObjectUrlRef.current;
-                    const previousArtworkSrc = artworkSrc;
-                    const nextPreviewUrl = URL.createObjectURL(file);
-
-                    artworkObjectUrlRef.current = nextPreviewUrl;
-                    setArtworkSrc(nextPreviewUrl);
->>>>>>> b839ea70
 
                     if (pendingFileReaderRef.current) {
                       pendingFileReaderRef.current.abort();
@@ -507,35 +498,15 @@
                         setUploadError("We couldn't read that image. Please try another file.");
                         setUploadedArtwork(previousArtwork ?? null);
                         setArtworkSrc(previousArtworkSrc);
-<<<<<<< HEAD
                         return;
                       }
 
-=======
-                        artworkObjectUrlRef.current = previousPreviewUrl ?? null;
-                        URL.revokeObjectURL(nextPreviewUrl);
-                        return;
-                      }
-
-                      if (previousPreviewUrl && previousPreviewUrl !== nextPreviewUrl) {
-                        URL.revokeObjectURL(previousPreviewUrl);
-                      }
-
->>>>>>> b839ea70
                       setUploadedArtwork({ file, dataUrl: result });
                       setArtOffsetMm({ x: 0, y: 0 });
                       setArtZoom(1);
                       setHasManualOffset(false);
                       setHasManualZoom(false);
                       setArtworkSrc(result);
-<<<<<<< HEAD
-=======
-
-                      if (artworkObjectUrlRef.current === nextPreviewUrl) {
-                        artworkObjectUrlRef.current = null;
-                      }
-                      URL.revokeObjectURL(nextPreviewUrl);
->>>>>>> b839ea70
                     };
 
                     reader.onerror = () => {
@@ -543,11 +514,6 @@
                       setUploadError("We couldn't read that image. Please try another file.");
                       setUploadedArtwork(previousArtwork ?? null);
                       setArtworkSrc(previousArtworkSrc);
-<<<<<<< HEAD
-=======
-                      artworkObjectUrlRef.current = previousPreviewUrl ?? null;
-                      URL.revokeObjectURL(nextPreviewUrl);
->>>>>>> b839ea70
                     };
 
                     reader.readAsDataURL(file);
